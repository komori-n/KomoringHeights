--- conflicted
+++ resolved
@@ -231,11 +231,8 @@
 
 	// [ASYNC] 0からn-1までの乱数を返す。(一様分布ではないが現実的にはこれで十分)
 	u64 rand(u64 n) {
-<<<<<<< HEAD
+		std::unique_lock<Mutex> lk(mutex);
 		return prng.rand(n);
-=======
-		return rand<u64>() % n;
->>>>>>> 52b78153
 	}
 
 protected:
